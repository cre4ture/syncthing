// Copyright (C) 2014 The Syncthing Authors.
//
// This Source Code Form is subject to the terms of the Mozilla Public
// License, v. 2.0. If a copy of the MPL was not distributed with this file,
// You can obtain one at https://mozilla.org/MPL/2.0/.

package config

import (
	"bytes"
	"crypto/sha256"
	"errors"
	"fmt"
	"path"
	"path/filepath"
	"sort"
	"strings"
	"time"

	"github.com/shirou/gopsutil/v4/disk"

	"github.com/syncthing/syncthing/lib/build"
	"github.com/syncthing/syncthing/lib/db"
	"github.com/syncthing/syncthing/lib/fs"
	"github.com/syncthing/syncthing/lib/protocol"
)

var (
	ErrPathNotDirectory = errors.New("folder path not a directory")
	ErrPathMissing      = errors.New("folder path missing")
	ErrMarkerMissing    = errors.New("folder marker missing (this indicates potential data loss, search docs/forum to get information about how to proceed)")
)

const (
	DefaultMarkerName          = ".stfolder"
<<<<<<< HEAD
	EncryptionTokenName        = "syncthing-encryption-password-token"
=======
	EncryptionTokenName        = "syncthing-encryption_password_token" //nolint: gosec
>>>>>>> 811d3752
	maxConcurrentWritesDefault = 2
	maxConcurrentWritesLimit   = 64
)

type FolderDeviceConfiguration struct {
	DeviceID           protocol.DeviceID `json:"deviceID" xml:"id,attr"`
	IntroducedBy       protocol.DeviceID `json:"introducedBy" xml:"introducedBy,attr"`
	EncryptionPassword string            `json:"encryptionPassword" xml:"encryptionPassword"`
}

type FolderConfiguration struct {
	ID                      string                      `json:"id" xml:"id,attr" nodefault:"true"`
	Label                   string                      `json:"label" xml:"label,attr" restart:"false"`
	FilesystemType          FilesystemType              `json:"filesystemType" xml:"filesystemType"`
	Path                    string                      `json:"path" xml:"path,attr" default:"~"`
	Type                    FolderType                  `json:"type" xml:"type,attr"`
	Devices                 []FolderDeviceConfiguration `json:"devices" xml:"device"`
	RescanIntervalS         int                         `json:"rescanIntervalS" xml:"rescanIntervalS,attr" default:"3600"`
	FSWatcherEnabled        bool                        `json:"fsWatcherEnabled" xml:"fsWatcherEnabled,attr" default:"true"`
	FSWatcherDelayS         float64                     `json:"fsWatcherDelayS" xml:"fsWatcherDelayS,attr" default:"10"`
	FSWatcherTimeoutS       float64                     `json:"fsWatcherTimeoutS" xml:"fsWatcherTimeoutS,attr"`
	IgnorePerms             bool                        `json:"ignorePerms" xml:"ignorePerms,attr"`
	AutoNormalize           bool                        `json:"autoNormalize" xml:"autoNormalize,attr" default:"true"`
	MinDiskFree             Size                        `json:"minDiskFree" xml:"minDiskFree" default:"1 %"`
	Versioning              VersioningConfiguration     `json:"versioning" xml:"versioning"`
	Copiers                 int                         `json:"copiers" xml:"copiers"`
	PullerMaxPendingKiB     int                         `json:"pullerMaxPendingKiB" xml:"pullerMaxPendingKiB"`
	Hashers                 int                         `json:"hashers" xml:"hashers"`
	Order                   PullOrder                   `json:"order" xml:"order"`
	IgnoreDelete            bool                        `json:"ignoreDelete" xml:"ignoreDelete"`
	ScanProgressIntervalS   int                         `json:"scanProgressIntervalS" xml:"scanProgressIntervalS"`
	PullerPauseS            int                         `json:"pullerPauseS" xml:"pullerPauseS"`
	MaxConflicts            int                         `json:"maxConflicts" xml:"maxConflicts" default:"10"`
	DisableSparseFiles      bool                        `json:"disableSparseFiles" xml:"disableSparseFiles"`
	DisableTempIndexes      bool                        `json:"disableTempIndexes" xml:"disableTempIndexes"`
	Paused                  bool                        `json:"paused" xml:"paused"`
	WeakHashThresholdPct    int                         `json:"weakHashThresholdPct" xml:"weakHashThresholdPct"`
	MarkerName              string                      `json:"markerName" xml:"markerName"`
	CopyOwnershipFromParent bool                        `json:"copyOwnershipFromParent" xml:"copyOwnershipFromParent"`
	RawModTimeWindowS       int                         `json:"modTimeWindowS" xml:"modTimeWindowS"`
	MaxConcurrentWrites     int                         `json:"maxConcurrentWrites" xml:"maxConcurrentWrites" default:"2"`
	DisableFsync            bool                        `json:"disableFsync" xml:"disableFsync"`
	BlockPullOrder          BlockPullOrder              `json:"blockPullOrder" xml:"blockPullOrder"`
	CopyRangeMethod         CopyRangeMethod             `json:"copyRangeMethod" xml:"copyRangeMethod" default:"standard"`
	CaseSensitiveFS         bool                        `json:"caseSensitiveFS" xml:"caseSensitiveFS"`
	JunctionsAsDirs         bool                        `json:"junctionsAsDirs" xml:"junctionsAsDirs"`
	SyncOwnership           bool                        `json:"syncOwnership" xml:"syncOwnership"`
	SendOwnership           bool                        `json:"sendOwnership" xml:"sendOwnership"`
	SyncXattrs              bool                        `json:"syncXattrs" xml:"syncXattrs"`
	SendXattrs              bool                        `json:"sendXattrs" xml:"sendXattrs"`
	XattrFilter             XattrFilter                 `json:"xattrFilter" xml:"xattrFilter"`
	// Legacy deprecated
	DeprecatedReadOnly       bool    `json:"-" xml:"ro,attr,omitempty"`        // Deprecated: Do not use.
	DeprecatedMinDiskFreePct float64 `json:"-" xml:"minDiskFreePct,omitempty"` // Deprecated: Do not use.
	DeprecatedPullers        int     `json:"-" xml:"pullers,omitempty"`        // Deprecated: Do not use.
	DeprecatedScanOwnership  bool    `json:"-" xml:"scanOwnership,omitempty"`  // Deprecated: Do not use.
}

// Extended attribute filter. This is a list of patterns to match (glob
// style), each with an action (permit or deny). First match is used. If the
// filter is empty, all strings are permitted. If the filter is non-empty,
// the default action becomes deny. To counter this, you can use the "*"
// pattern to match all strings at the end of the filter. There are also
// limits on the size of accepted attributes.
type XattrFilter struct {
	Entries            []XattrFilterEntry `json:"entries" xml:"entry"`
	MaxSingleEntrySize int                `json:"maxSingleEntrySize" xml:"maxSingleEntrySize" default:"1024"`
	MaxTotalSize       int                `json:"maxTotalSize" xml:"maxTotalSize" default:"4096"`
}

type XattrFilterEntry struct {
	Match  string `json:"match" xml:"match,attr"`
	Permit bool   `json:"permit" xml:"permit,attr"`
}

func (f FolderConfiguration) Copy() FolderConfiguration {
	c := f
	c.Devices = make([]FolderDeviceConfiguration, len(f.Devices))
	copy(c.Devices, f.Devices)
	c.Versioning = f.Versioning.Copy()
	return c
}

// Filesystem creates a filesystem for the path and options of this folder.
// The fset parameter may be nil, in which case no mtime handling on top of
// the filesystem is provided.
func (f FolderConfiguration) Filesystem(fset *db.FileSet) fs.Filesystem {
	// This is intentionally not a pointer method, because things like
	// cfg.Folders["default"].Filesystem(nil) should be valid.
	opts := make([]fs.Option, 0, 3)
	if f.FilesystemType == FilesystemTypeBasic && f.JunctionsAsDirs {
		opts = append(opts, new(fs.OptionJunctionsAsDirs))
	}
	if !f.CaseSensitiveFS {
		opts = append(opts, new(fs.OptionDetectCaseConflicts))
	}
	if fset != nil {
		opts = append(opts, fset.MtimeOption())
	}
	return fs.NewFilesystem(f.FilesystemType.ToFS(), f.Path, opts...)
}

func (f FolderConfiguration) ModTimeWindow() time.Duration {
	dur := time.Duration(f.RawModTimeWindowS) * time.Second
	if f.RawModTimeWindowS < 1 && build.IsAndroid {
		if usage, err := disk.Usage(f.Filesystem(nil).URI()); err != nil {
			dur = 2 * time.Second
			l.Debugf(`Detecting FS at "%v" on android: Setting mtime window to 2s: err == "%v"`, f.Path, err)
		} else if strings.HasPrefix(strings.ToLower(usage.Fstype), "ext2") || strings.HasPrefix(strings.ToLower(usage.Fstype), "ext3") || strings.HasPrefix(strings.ToLower(usage.Fstype), "ext4") {
			l.Debugf(`Detecting FS at %v on android: Leaving mtime window at 0: usage.Fstype == "%v"`, f.Path, usage.Fstype)
		} else {
			dur = 2 * time.Second
			l.Debugf(`Detecting FS at "%v" on android: Setting mtime window to 2s: usage.Fstype == "%v"`, f.Path, usage.Fstype)
		}
	}
	return dur
}

func (cfg *FolderConfiguration) IsBasedOnNativeFileSystem() bool {
	isVirtual := strings.HasPrefix(cfg.Path, ":virtual:")
	return !isVirtual
}

func (f *FolderConfiguration) CreateMarker() error {
	if !f.IsBasedOnNativeFileSystem() {
		return nil
	}
	if err := f.CheckPath(); err != ErrMarkerMissing {
		return err
	}
	if f.MarkerName != DefaultMarkerName {
		// Folder uses a non-default marker so we shouldn't mess with it.
		// Pretend we created it and let the subsequent health checks sort
		// out the actual situation.
		return nil
	}

	ffs := f.Filesystem(nil)

	// Create the marker as a directory
	err := ffs.Mkdir(DefaultMarkerName, 0o755)
	if err != nil {
		return err
	}

	// Create a file inside it, reducing the risk of the marker directory
	// being removed by automated cleanup tools.
	markerFile := filepath.Join(DefaultMarkerName, f.markerFilename())
	if err := fs.WriteFile(ffs, markerFile, f.markerContents(), 0o644); err != nil {
		return err
	}

	// Sync & hide the containing directory
	if dir, err := ffs.Open("."); err != nil {
		l.Debugln("folder marker: open . failed:", err)
	} else if err := dir.Sync(); err != nil {
		l.Debugln("folder marker: fsync . failed:", err)
	}
	ffs.Hide(DefaultMarkerName)

	return nil
}

func (f *FolderConfiguration) RemoveMarker() error {
	if !f.IsBasedOnNativeFileSystem() {
		return nil
	}
	ffs := f.Filesystem(nil)
	_ = ffs.Remove(filepath.Join(DefaultMarkerName, f.markerFilename()))
	return ffs.Remove(DefaultMarkerName)
}

func (f *FolderConfiguration) markerFilename() string {
	h := sha256.Sum256([]byte(f.ID))
	return fmt.Sprintf("syncthing-folder-%x.txt", h[:3])
}

func (f *FolderConfiguration) markerContents() []byte {
	var buf bytes.Buffer
	buf.WriteString("# This directory is a Syncthing folder marker.\n# Do not delete.\n\n")
	fmt.Fprintf(&buf, "folderID: %s\n", f.ID)
	fmt.Fprintf(&buf, "created: %s\n", time.Now().Format(time.RFC3339))
	return buf.Bytes()
}

// CheckPath returns nil if the folder root exists and contains the marker file
func (f *FolderConfiguration) CheckPath() error {
	if !f.IsBasedOnNativeFileSystem() {
		return nil
	}
	return f.checkFilesystemPath(f.Filesystem(nil), ".")
}

func (f *FolderConfiguration) checkFilesystemPath(ffs fs.Filesystem, path string) error {
	fi, err := ffs.Stat(path)
	if err != nil {
		if !fs.IsNotExist(err) {
			return err
		}
		return ErrPathMissing
	}

	// Users might have the root directory as a symlink or reparse point.
	// Furthermore, OneDrive bullcrap uses a magic reparse point to the cloudz...
	// Yet it's impossible for this to happen, as filesystem adds a trailing
	// path separator to the root, so even if you point the filesystem at a file
	// Stat ends up calling stat on C:\dir\file\ which, fails with "is not a directory"
	// in the error check above, and we don't even get to here.
	if !fi.IsDir() && !fi.IsSymlink() {
		return ErrPathNotDirectory
	}

	_, err = ffs.Stat(filepath.Join(path, f.MarkerName))
	if err != nil {
		if !fs.IsNotExist(err) {
			return err
		}
		return ErrMarkerMissing
	}

	return nil
}

func (f *FolderConfiguration) CreateRoot() (err error) {
	if !f.IsBasedOnNativeFileSystem() {
		return nil
	}
	// Directory permission bits. Will be filtered down to something
	// sane by umask on Unixes.
	permBits := fs.FileMode(0o777)
	if build.IsWindows {
		// Windows has no umask so we must chose a safer set of bits to
		// begin with.
		permBits = 0o700
	}

	filesystem := f.Filesystem(nil)

	if _, err = filesystem.Stat("."); fs.IsNotExist(err) {
		err = filesystem.MkdirAll(".", permBits)
	}

	return err
}

func (f FolderConfiguration) Description() string {
	if f.Label == "" {
		return f.ID
	}
	return fmt.Sprintf("%q (%s)", f.Label, f.ID)
}

func (f *FolderConfiguration) DeviceIDs() []protocol.DeviceID {
	deviceIDs := make([]protocol.DeviceID, len(f.Devices))
	for i, n := range f.Devices {
		deviceIDs[i] = n.DeviceID
	}
	return deviceIDs
}

func (f *FolderConfiguration) prepare(myID protocol.DeviceID, existingDevices map[protocol.DeviceID]*DeviceConfiguration) {
	// Ensure that
	// - any loose devices are not present in the wrong places
	// - there are no duplicate devices
	// - we are part of the devices
	// - folder is not shared in trusted mode with an untrusted device
	f.Devices = ensureExistingDevices(f.Devices, existingDevices)
	f.Devices = ensureNoDuplicateFolderDevices(f.Devices)
	f.Devices = ensureDevicePresent(f.Devices, myID)
	f.Devices = ensureNoUntrustedTrustingSharing(f, f.Devices, existingDevices)

	sort.Slice(f.Devices, func(a, b int) bool {
		return f.Devices[a].DeviceID.Compare(f.Devices[b].DeviceID) == -1
	})

	if f.RescanIntervalS > MaxRescanIntervalS {
		f.RescanIntervalS = MaxRescanIntervalS
	} else if f.RescanIntervalS < 0 {
		f.RescanIntervalS = 0
	}

	if f.FSWatcherDelayS <= 0 {
		f.FSWatcherEnabled = false
		f.FSWatcherDelayS = 10
	} else if f.FSWatcherDelayS < 0.01 {
		f.FSWatcherDelayS = 0.01
	}

	if f.Versioning.CleanupIntervalS > MaxRescanIntervalS {
		f.Versioning.CleanupIntervalS = MaxRescanIntervalS
	} else if f.Versioning.CleanupIntervalS < 0 {
		f.Versioning.CleanupIntervalS = 0
	}

	if f.WeakHashThresholdPct == 0 {
		f.WeakHashThresholdPct = 25
	}

	if f.MarkerName == "" {
		f.MarkerName = DefaultMarkerName
	}

	if f.MaxConcurrentWrites <= 0 {
		f.MaxConcurrentWrites = maxConcurrentWritesDefault
	} else if f.MaxConcurrentWrites > maxConcurrentWritesLimit {
		f.MaxConcurrentWrites = maxConcurrentWritesLimit
	}

	if f.Type.IsReceiveEncrypted() {
		f.DisableTempIndexes = true
		f.IgnorePerms = true
	}
}

// RequiresRestartOnly returns a copy with only the attributes that require
// restart on change.
func (f FolderConfiguration) RequiresRestartOnly() FolderConfiguration {
	copy := f

	// Manual handling for things that are not taken care of by the tag
	// copier, yet should not cause a restart.

	blank := FolderConfiguration{}
	copyMatchingTag(&blank, &copy, "restart", func(v string) bool {
		if len(v) > 0 && v != "false" {
			panic(fmt.Sprintf(`unexpected tag value: %s. expected untagged or "false"`, v))
		}
		return v == "false"
	})
	return copy
}

func (f *FolderConfiguration) Device(device protocol.DeviceID) (FolderDeviceConfiguration, bool) {
	for _, dev := range f.Devices {
		if dev.DeviceID == device {
			return dev, true
		}
	}
	return FolderDeviceConfiguration{}, false
}

func (f *FolderConfiguration) SharedWith(device protocol.DeviceID) bool {
	_, ok := f.Device(device)
	return ok
}

func (f *FolderConfiguration) CheckAvailableSpace(req uint64) error {
	val := f.MinDiskFree.BaseValue()
	if val <= 0 {
		return nil
	}
	fs := f.Filesystem(nil)
	usage, err := fs.Usage(".")
	if err != nil {
		return nil //nolint: nilerr
	}
	if err := checkAvailableSpace(req, f.MinDiskFree, usage); err != nil {
		return fmt.Errorf("insufficient space in folder %v (%v): %w", f.Description(), fs.URI(), err)
	}
	return nil
}

func (f XattrFilter) Permit(s string) bool {
	if len(f.Entries) == 0 {
		return true
	}

	for _, entry := range f.Entries {
		if ok, _ := path.Match(entry.Match, s); ok {
			return entry.Permit
		}
	}
	return false
}

func (f XattrFilter) GetMaxSingleEntrySize() int {
	return f.MaxSingleEntrySize
}

func (f XattrFilter) GetMaxTotalSize() int {
	return f.MaxTotalSize
}<|MERGE_RESOLUTION|>--- conflicted
+++ resolved
@@ -33,11 +33,7 @@
 
 const (
 	DefaultMarkerName          = ".stfolder"
-<<<<<<< HEAD
-	EncryptionTokenName        = "syncthing-encryption-password-token"
-=======
 	EncryptionTokenName        = "syncthing-encryption_password_token" //nolint: gosec
->>>>>>> 811d3752
 	maxConcurrentWritesDefault = 2
 	maxConcurrentWritesLimit   = 64
 )
