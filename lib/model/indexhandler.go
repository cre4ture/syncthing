// Copyright (C) 2020 The Syncthing Authors.
//
// This Source Code Form is subject to the terms of the Mozilla Public
// License, v. 2.0. If a copy of the MPL was not distributed with this file,
// You can obtain one at https://mozilla.org/MPL/2.0/.

package model

import (
	"context"
	"fmt"
	"sync"
	"time"

	"github.com/syncthing/syncthing/lib/config"
	"github.com/syncthing/syncthing/lib/db"
	"github.com/syncthing/syncthing/lib/events"
	"github.com/syncthing/syncthing/lib/protocol"
	"github.com/syncthing/syncthing/lib/svcutil"
	"github.com/syncthing/syncthing/lib/ur"
)

type indexHandler struct {
	conn                     protocol.Connection
	downloads                *deviceDownloadState
	folder                   string
	folderIsReceiveEncrypted bool
	evLogger                 events.Logger

	// We track the latest / highest sequence number in two ways for two
	// different reasons. Initially they are the same -- the highest seen
	// sequence number reported by the other side (or zero).
	//
	// One is the highest number we've seen when iterating the database,
	// which we track for database iteration purposes. When we loop, we
	// start looking at that number plus one in the next loop. Our index
	// numbering may have holes which this will skip over.
	//
	// The other is the highest sequence we previously sent to the other
	// side, used by them for correctness checks. This one must not skip
	// holes. That is, if we iterate and find a hole, this is not
	// incremented because nothing was sent to the other side.
	localPrevSequence int64 // the highest sequence number we've seen in our FileInfos
	sentPrevSequence  int64 // the highest sequence number we've sent to the peer

	cond   *sync.Cond
	paused bool
	fset   *db.FileSet
	runner service
}

func newIndexHandler(conn protocol.Connection, downloads *deviceDownloadState, folder config.FolderConfiguration, fset *db.FileSet, runner service, startInfo *clusterConfigDeviceInfo, evLogger events.Logger) *indexHandler {
	myIndexID := fset.IndexID(protocol.LocalDeviceID)
	mySequence := fset.Sequence(protocol.LocalDeviceID)
	var startSequence int64

	// This is the other side's description of what it knows
	// about us. Lets check to see if we can start sending index
	// updates directly or need to send the index from start...

	if startInfo.local.IndexID == myIndexID {
		// They say they've seen our index ID before, so we can
		// send a delta update only.

		if startInfo.local.MaxSequence > mySequence {
			// Safety check. They claim to have more or newer
			// index data than we have - either we have lost
			// index data, or reset the index without resetting
			// the IndexID, or something else weird has
			// happened. We send a full index to reset the
			// situation.
			l.Infof("Device %v folder %s is delta index compatible, but seems out of sync with reality", conn.DeviceID().Short(), folder.Description())
			startSequence = 0
		} else {
			l.Debugf("Device %v folder %s is delta index compatible (mlv=%d)", conn.DeviceID().Short(), folder.Description(), startInfo.local.MaxSequence)
			startSequence = startInfo.local.MaxSequence
		}
	} else if startInfo.local.IndexID != 0 {
		// They say they've seen an index ID from us, but it's
		// not the right one. Either they are confused or we
		// must have reset our database since last talking to
		// them. We'll start with a full index transfer.
		l.Infof("Device %v folder %s has mismatching index ID for us (%v != %v)", conn.DeviceID().Short(), folder.Description(), startInfo.local.IndexID, myIndexID)
		startSequence = 0
	} else {
		l.Debugf("Device %v folder %s has no index ID for us", conn.DeviceID().Short(), folder.Description())
	}

	// This is the other side's description of themselves. We
	// check to see that it matches the IndexID we have on file,
	// otherwise we drop our old index data and expect to get a
	// completely new set.

	theirIndexID := fset.IndexID(conn.DeviceID())
	if startInfo.remote.IndexID == 0 {
		// They're not announcing an index ID. This means they
		// do not support delta indexes and we should clear any
		// information we have from them before accepting their
		// index, which will presumably be a full index.
		l.Debugf("Device %v folder %s does not announce an index ID", conn.DeviceID().Short(), folder.Description())
		fset.Drop(conn.DeviceID())
	} else if startInfo.remote.IndexID != theirIndexID {
		// The index ID we have on file is not what they're
		// announcing. They must have reset their database and
		// will probably send us a full index. We drop any
		// information we have and remember this new index ID
		// instead.
		l.Infof("Device %v folder %s has a new index ID (%v)", conn.DeviceID().Short(), folder.Description(), startInfo.remote.IndexID)
		fset.Drop(conn.DeviceID())
		fset.SetIndexID(conn.DeviceID(), startInfo.remote.IndexID)
	}

	return &indexHandler{
		conn:                     conn,
		downloads:                downloads,
		folder:                   folder.ID,
<<<<<<< HEAD
		folderIsReceiveEncrypted: folder.Type.IsReceiveEncrypted(),
		prevSequence:             startSequence,
=======
		folderIsReceiveEncrypted: folder.Type == config.FolderTypeReceiveEncrypted,
		localPrevSequence:        startSequence,
		sentPrevSequence:         startSequence,
>>>>>>> 3726b7d1
		evLogger:                 evLogger,

		fset:   fset,
		runner: runner,
		cond:   sync.NewCond(new(sync.Mutex)),
	}
}

// waitForFileset waits for the handler to resume and fetches the current fileset.
func (s *indexHandler) waitForFileset(ctx context.Context) (*db.FileSet, error) {
	s.cond.L.Lock()
	defer s.cond.L.Unlock()

	for s.paused {
		select {
		case <-ctx.Done():
			return nil, ctx.Err()
		default:
			s.cond.Wait()
		}
	}

	return s.fset, nil
}

func (s *indexHandler) Serve(ctx context.Context) (err error) {
	l.Debugf("Starting index handler for %s to %s at %s (localPrevSequence=%d)", s.folder, s.conn.DeviceID().Short(), s.conn, s.localPrevSequence)
	stop := make(chan struct{})

	defer func() {
		err = svcutil.NoRestartErr(err)
		l.Debugf("Exiting index handler for %s to %s at %s: %v", s.folder, s.conn.DeviceID().Short(), s.conn, err)
		close(stop)
	}()

	// Broadcast the pause cond when the context quits
	go func() {
		select {
		case <-ctx.Done():
			s.cond.Broadcast()
		case <-stop:
		}
	}()

	// We need to send one index, regardless of whether there is something to send or not
	fset, err := s.waitForFileset(ctx)
	if err != nil {
		return err
	}
	err = s.sendIndexTo(ctx, fset)

	// Subscribe to LocalIndexUpdated (we have new information to send) and
	// DeviceDisconnected (it might be us who disconnected, so we should
	// exit).
	sub := s.evLogger.Subscribe(events.LocalIndexUpdated | events.DeviceDisconnected)
	defer sub.Unsubscribe()

	evChan := sub.C()
	ticker := time.NewTicker(time.Minute)
	defer ticker.Stop()

	for err == nil {
		fset, err = s.waitForFileset(ctx)
		if err != nil {
			return err
		}

		// While we have sent a sequence at least equal to the one
		// currently in the database, wait for the local index to update. The
		// local index may update for other folders than the one we are
		// sending for.
		if fset.Sequence(protocol.LocalDeviceID) <= s.localPrevSequence {
			select {
			case <-ctx.Done():
				return ctx.Err()
			case <-evChan:
			case <-ticker.C:
			}
			continue
		}

		err = s.sendIndexTo(ctx, fset)

		// Wait a short amount of time before entering the next loop. If there
		// are continuous changes happening to the local index, this gives us
		// time to batch them up a little.
		select {
		case <-ctx.Done():
			return ctx.Err()
		case <-time.After(250 * time.Millisecond):
		}
	}

	return err
}

// resume might be called because the folder was actually resumed, or just
// because the folder config changed (and thus the runner and potentially fset).
func (s *indexHandler) resume(fset *db.FileSet, runner service) {
	s.cond.L.Lock()
	s.paused = false
	s.fset = fset
	s.runner = runner
	s.cond.Broadcast()
	s.cond.L.Unlock()
}

func (s *indexHandler) pause() {
	s.cond.L.Lock()
	if s.paused {
		s.evLogger.Log(events.Failure, "index handler got paused while already paused")
	}
	s.paused = true
	s.fset = nil
	s.runner = nil
	s.cond.Broadcast()
	s.cond.L.Unlock()
}

// sendIndexTo sends file infos with a sequence number higher than prevSequence and
// returns the highest sent sequence number.
func (s *indexHandler) sendIndexTo(ctx context.Context, fset *db.FileSet) error {
	initial := s.localPrevSequence == 0
	batch := db.NewFileInfoBatch(nil)
	var batchError error
	batch.SetFlushFunc(func(fs []protocol.FileInfo) error {
		select {
		case <-ctx.Done():
			return ctx.Err()
		default:
		}

		if len(fs) == 0 {
			// can't happen, flush is not called with an empty batch
			panic("bug: flush called with empty batch (race condition?)")
		}
		if batchError != nil {
			// can't happen, once an error is returned the index sender exits
			panic(fmt.Sprintf("bug: once failed it should stay failed (%v)", batchError))
		}
		l.Debugf("%v: Sending %d files (<%d bytes)", s, len(fs), batch.Size())

		lastSequence := fs[len(fs)-1].Sequence
		var err error
		if initial {
			initial = false
			err = s.conn.Index(ctx, &protocol.Index{
				Folder:       s.folder,
				Files:        fs,
				LastSequence: lastSequence,
			})
		} else {
			err = s.conn.IndexUpdate(ctx, &protocol.IndexUpdate{
				Folder:       s.folder,
				Files:        fs,
				PrevSequence: s.sentPrevSequence,
				LastSequence: lastSequence,
			})
		}
		if err != nil {
			batchError = err
			return err
		}
		s.sentPrevSequence = lastSequence
		return nil
	})

	var err error
	var f protocol.FileInfo
	snap, err := fset.Snapshot()
	if err != nil {
		return svcutil.AsFatalErr(err, svcutil.ExitError)
	}
	defer snap.Release()
	previousWasDelete := false
	snap.WithHaveSequence(s.localPrevSequence+1, func(fi protocol.FileIntf) bool {
		// This is to make sure that renames (which is an add followed by a delete) land in the same batch.
		// Even if the batch is full, we allow a last delete to slip in, we do this by making sure that
		// the batch ends with a non-delete, or that the last item in the batch is already a delete
		if batch.Full() && (!fi.IsDeleted() || previousWasDelete) {
			if err = batch.Flush(); err != nil {
				return false
			}
		}

		if fi.SequenceNo() < s.localPrevSequence+1 {
			s.logSequenceAnomaly("database returned sequence lower than requested", map[string]any{
				"sequence": fi.SequenceNo(),
				"start":    s.localPrevSequence + 1,
			})
		}

		if f.Sequence > 0 && fi.SequenceNo() <= f.Sequence {
			s.logSequenceAnomaly("database returned non-increasing sequence", map[string]any{
				"sequence": fi.SequenceNo(),
				"start":    s.localPrevSequence + 1,
				"previous": f.Sequence,
			})
			// Abort this round of index sending - the next one will pick
			// up from the last successful one with the repeaired db.
			defer func() {
				if fixed, dbErr := fset.RepairSequence(); dbErr != nil {
					l.Warnln("Failed repairing sequence entries:", dbErr)
					panic("Failed repairing sequence entries")
				} else {
					s.evLogger.Log(events.Failure, "detected and repaired non-increasing sequence")
					l.Infof("Repaired %v sequence entries in database", fixed)
				}
			}()
			return false
		}

		f = fi.(protocol.FileInfo)

		// If this is a folder receiving encrypted files only, we
		// mustn't ever send locally changed file infos. Those aren't
		// encrypted and thus would be a protocol error at the remote.
		if s.folderIsReceiveEncrypted && fi.IsReceiveOnlyChanged() {
			return true
		}

		f = prepareFileInfoForIndex(f)

		previousWasDelete = f.IsDeleted()

		batch.Append(f)
		return true
	})
	if err != nil {
		return err
	}

	if err := batch.Flush(); err != nil {
		return err
	}

	// Use the sequence of the snapshot we iterated as a starting point for the
	// next run. Previously we used the sequence of the last file we sent,
	// however it's possible that a higher sequence exists, just doesn't need to
	// be sent (e.g. in a receive-only folder, when a local change was
	// reverted). No point trying to send nothing again.
	s.localPrevSequence = snap.Sequence(protocol.LocalDeviceID)

	return nil
}

func (s *indexHandler) receive(fs []protocol.FileInfo, update bool, op string, prevSequence, lastSequence int64) error {
	deviceID := s.conn.DeviceID()

	s.cond.L.Lock()
	paused := s.paused
	fset := s.fset
	runner := s.runner
	s.cond.L.Unlock()

	if paused {
		l.Infof("%v for paused folder %q", op, s.folder)
		return fmt.Errorf("%v: %w", s.folder, ErrFolderPaused)
	}

	defer runner.SchedulePull()

	s.downloads.Update(s.folder, makeForgetUpdate(fs))

	if !update {
		fset.Drop(deviceID)
	}

	l.Debugf("Received %d files for %s from %s, prevSeq=%d, lastSeq=%d", len(fs), s.folder, deviceID.Short(), prevSequence, lastSequence)

	// Verify that the previous sequence number matches what we expected
	if exp := fset.Sequence(deviceID); prevSequence > 0 && prevSequence != exp {
		s.logSequenceAnomaly("index update with unexpected sequence", map[string]any{
			"prevSeq":      prevSequence,
			"lastSeq":      lastSequence,
			"batch":        len(fs),
			"expectedPrev": exp,
		})
	}

	for i := range fs {
		// Verify index in relation to the claimed sequence boundaries
		if fs[i].Sequence < prevSequence {
			s.logSequenceAnomaly("file with sequence before prevSequence", map[string]any{
				"prevSeq": prevSequence,
				"lastSeq": lastSequence,
				"batch":   len(fs),
				"seenSeq": fs[i].Sequence,
				"atIndex": i,
			})
		}
		if lastSequence > 0 && fs[i].Sequence > lastSequence {
			s.logSequenceAnomaly("file with sequence after lastSequence", map[string]any{
				"prevSeq": prevSequence,
				"lastSeq": lastSequence,
				"batch":   len(fs),
				"seenSeq": fs[i].Sequence,
				"atIndex": i,
			})
		}
		if i > 0 && fs[i].Sequence <= fs[i-1].Sequence {
			s.logSequenceAnomaly("index update with non-increasing sequence", map[string]any{
				"prevSeq":      prevSequence,
				"lastSeq":      lastSequence,
				"batch":        len(fs),
				"seenSeq":      fs[i].Sequence,
				"atIndex":      i,
				"precedingSeq": fs[i-1].Sequence,
			})
		}

		// The local attributes should never be transmitted over the wire.
		// Make sure they look like they weren't.
		fs[i].LocalFlags = 0
		fs[i].VersionHash = nil
	}

	// Verify the claimed last sequence number
	if lastSequence > 0 && len(fs) > 0 && lastSequence != fs[len(fs)-1].Sequence {
		s.logSequenceAnomaly("index update with unexpected last sequence", map[string]any{
			"prevSeq": prevSequence,
			"lastSeq": lastSequence,
			"batch":   len(fs),
			"seenSeq": fs[len(fs)-1].Sequence,
		})
	}

	fset.Update(deviceID, fs)
	seq := fset.Sequence(deviceID)

	// Check that the sequence we get back is what we put in...
	if lastSequence > 0 && seq != lastSequence {
		s.logSequenceAnomaly("unexpected sequence after update", map[string]any{
			"prevSeq":     prevSequence,
			"lastSeq":     lastSequence,
			"batch":       len(fs),
			"seenSeq":     fs[len(fs)-1].Sequence,
			"returnedSeq": seq,
		})
	}

	s.evLogger.Log(events.RemoteIndexUpdated, map[string]interface{}{
		"device":   deviceID.String(),
		"folder":   s.folder,
		"items":    len(fs),
		"sequence": seq,
		"version":  seq, // legacy for sequence
	})

	return nil
}

func (s *indexHandler) logSequenceAnomaly(msg string, extra map[string]any) {
	extraStrs := make(map[string]string, len(extra))
	for k, v := range extra {
		extraStrs[k] = fmt.Sprint(v)
	}

	s.evLogger.Log(events.Failure, ur.FailureData{
		Description: msg,
		Extra:       extraStrs,
	})
}

func prepareFileInfoForIndex(f protocol.FileInfo) protocol.FileInfo {
	// Mark the file as invalid if any of the local bad stuff flags are set.
	f.RawInvalid = f.IsInvalid()
	// If the file is marked LocalReceive (i.e., changed locally on a
	// receive only folder) we do not want it to ever become the
	// globally best version, invalid or not.
	if f.IsReceiveOnlyChanged() {
		f.Version = protocol.Vector{}
	}
	// The trailer with the encrypted fileinfo is device local, don't send info
	// about that to remotes
	f.Size -= int64(f.EncryptionTrailerSize)
	f.EncryptionTrailerSize = 0
	// never sent externally
	f.LocalFlags = 0
	f.VersionHash = nil
	f.InodeChangeNs = 0
	return f
}

func (s *indexHandler) String() string {
	return fmt.Sprintf("indexHandler@%p for %s to %s at %s", s, s.folder, s.conn.DeviceID().Short(), s.conn)
}

type indexHandlerRegistry struct {
	evLogger      events.Logger
	conn          protocol.Connection
	downloads     *deviceDownloadState
	indexHandlers *serviceMap[string, *indexHandler]
	startInfos    map[string]*clusterConfigDeviceInfo
	folderStates  map[string]*indexHandlerFolderState
	mut           sync.Mutex
}

type indexHandlerFolderState struct {
	cfg    config.FolderConfiguration
	fset   *db.FileSet
	runner service
}

func newIndexHandlerRegistry(conn protocol.Connection, downloads *deviceDownloadState, evLogger events.Logger) *indexHandlerRegistry {
	r := &indexHandlerRegistry{
		evLogger:      evLogger,
		conn:          conn,
		downloads:     downloads,
		indexHandlers: newServiceMap[string, *indexHandler](evLogger),
		startInfos:    make(map[string]*clusterConfigDeviceInfo),
		folderStates:  make(map[string]*indexHandlerFolderState),
		mut:           sync.Mutex{},
	}
	return r
}

func (r *indexHandlerRegistry) String() string {
	return fmt.Sprintf("indexHandlerRegistry/%v", r.conn.DeviceID().Short())
}

func (r *indexHandlerRegistry) Serve(ctx context.Context) error {
	// Running the index handler registry means running the individual index
	// handler children.
	return r.indexHandlers.Serve(ctx)
}

func (r *indexHandlerRegistry) startLocked(folder config.FolderConfiguration, fset *db.FileSet, runner service, startInfo *clusterConfigDeviceInfo) {
	r.indexHandlers.RemoveAndWait(folder.ID, 0)
	delete(r.startInfos, folder.ID)

	is := newIndexHandler(r.conn, r.downloads, folder, fset, runner, startInfo, r.evLogger)
	r.indexHandlers.Add(folder.ID, is)

	// This new connection might help us get in sync.
	runner.SchedulePull()
}

// AddIndexInfo starts an index handler for given folder, unless it is paused.
// If it is paused, the given startInfo is stored to start the sender once the
// folder is resumed.
// If an index handler is already running, it will be stopped first.
func (r *indexHandlerRegistry) AddIndexInfo(folder string, startInfo *clusterConfigDeviceInfo) {
	r.mut.Lock()
	defer r.mut.Unlock()

	if r.indexHandlers.RemoveAndWait(folder, 0) == nil {
		l.Debugf("Removed index sender for device %v and folder %v due to added pending", r.conn.DeviceID().Short(), folder)
	}
	folderState, ok := r.folderStates[folder]
	if !ok {
		l.Debugf("Pending index handler for device %v and folder %v", r.conn.DeviceID().Short(), folder)
		r.startInfos[folder] = startInfo
		return
	}
	r.startLocked(folderState.cfg, folderState.fset, folderState.runner, startInfo)
}

// Remove stops a running index handler or removes one pending to be started.
// It is a noop if the folder isn't known.
func (r *indexHandlerRegistry) Remove(folder string) {
	r.mut.Lock()
	defer r.mut.Unlock()

	l.Debugf("Removing index handler for device %v and folder %v", r.conn.DeviceID().Short(), folder)
	r.indexHandlers.RemoveAndWait(folder, 0)
	delete(r.startInfos, folder)
	l.Debugf("Removed index handler for device %v and folder %v", r.conn.DeviceID().Short(), folder)
}

// RemoveAllExcept stops all running index handlers and removes those pending to be started,
// except mentioned ones.
// It is a noop if the folder isn't known.
func (r *indexHandlerRegistry) RemoveAllExcept(except map[string]remoteFolderState) {
	r.mut.Lock()
	defer r.mut.Unlock()

	r.indexHandlers.Each(func(folder string, is *indexHandler) error {
		if _, ok := except[folder]; !ok {
			r.indexHandlers.RemoveAndWait(folder, 0)
			l.Debugf("Removed index handler for device %v and folder %v (removeAllExcept)", r.conn.DeviceID().Short(), folder)
		}
		return nil
	})
	for folder := range r.startInfos {
		if _, ok := except[folder]; !ok {
			delete(r.startInfos, folder)
			l.Debugf("Removed pending index handler for device %v and folder %v (removeAllExcept)", r.conn.DeviceID().Short(), folder)
		}
	}
}

// RegisterFolderState must be called whenever something about the folder
// changes. The exception being if the folder is removed entirely, then call
// Remove. The fset and runner arguments may be nil, if given folder is paused.
func (r *indexHandlerRegistry) RegisterFolderState(folder config.FolderConfiguration, fset *db.FileSet, runner service) {
	if !folder.SharedWith(r.conn.DeviceID()) {
		r.Remove(folder.ID)
		return
	}

	r.mut.Lock()
	if folder.Paused {
		r.folderPausedLocked(folder.ID)
	} else {
		r.folderRunningLocked(folder, fset, runner)
	}
	r.mut.Unlock()
}

// folderPausedLocked stops a running index handler.
// It is a noop if the folder isn't known or has not been started yet.
func (r *indexHandlerRegistry) folderPausedLocked(folder string) {
	l.Debugf("Pausing index handler for device %v and folder %v", r.conn.DeviceID().Short(), folder)
	delete(r.folderStates, folder)
	if is, ok := r.indexHandlers.Get(folder); ok {
		is.pause()
		l.Debugf("Paused index handler for device %v and folder %v", r.conn.DeviceID().Short(), folder)
	} else {
		l.Debugf("No index handler for device %v and folder %v to pause", r.conn.DeviceID().Short(), folder)
	}
}

// folderRunningLocked resumes an already running index handler or starts it, if it
// was added while paused.
// It is a noop if the folder isn't known.
func (r *indexHandlerRegistry) folderRunningLocked(folder config.FolderConfiguration, fset *db.FileSet, runner service) {
	r.folderStates[folder.ID] = &indexHandlerFolderState{
		cfg:    folder,
		fset:   fset,
		runner: runner,
	}

	is, isOk := r.indexHandlers.Get(folder.ID)
	if info, ok := r.startInfos[folder.ID]; ok {
		if isOk {
			r.indexHandlers.RemoveAndWait(folder.ID, 0)
			l.Debugf("Removed index handler for device %v and folder %v in resume", r.conn.DeviceID().Short(), folder.ID)
		}
		r.startLocked(folder, fset, runner, info)
		delete(r.startInfos, folder.ID)
		l.Debugf("Started index handler for device %v and folder %v in resume", r.conn.DeviceID().Short(), folder.ID)
	} else if isOk {
		l.Debugf("Resuming index handler for device %v and folder %v", r.conn.DeviceID().Short(), folder)
		is.resume(fset, runner)
	} else {
		l.Debugf("Not resuming index handler for device %v and folder %v as none is paused and there is no start info", r.conn.DeviceID().Short(), folder.ID)
	}
}

func (r *indexHandlerRegistry) ReceiveIndex(folder string, fs []protocol.FileInfo, update bool, op string, prevSequence, lastSequence int64) error {
	r.mut.Lock()
	defer r.mut.Unlock()
	is, isOk := r.indexHandlers.Get(folder)
	if !isOk {
		l.Infof("%v for nonexistent or paused folder %q", op, folder)
		return fmt.Errorf("%s: %w", folder, ErrFolderMissing)
	}
	return is.receive(fs, update, op, prevSequence, lastSequence)
}

// makeForgetUpdate takes an index update and constructs a download progress update
// causing to forget any progress for files which we've just been sent.
func makeForgetUpdate(files []protocol.FileInfo) []protocol.FileDownloadProgressUpdate {
	updates := make([]protocol.FileDownloadProgressUpdate, 0, len(files))
	for _, file := range files {
		if file.IsSymlink() || file.IsDirectory() || file.IsDeleted() {
			continue
		}
		updates = append(updates, protocol.FileDownloadProgressUpdate{
			Name:       file.Name,
			Version:    file.Version,
			UpdateType: protocol.FileDownloadProgressUpdateTypeForget,
		})
	}
	return updates
}<|MERGE_RESOLUTION|>--- conflicted
+++ resolved
@@ -114,14 +114,9 @@
 		conn:                     conn,
 		downloads:                downloads,
 		folder:                   folder.ID,
-<<<<<<< HEAD
 		folderIsReceiveEncrypted: folder.Type.IsReceiveEncrypted(),
-		prevSequence:             startSequence,
-=======
-		folderIsReceiveEncrypted: folder.Type == config.FolderTypeReceiveEncrypted,
 		localPrevSequence:        startSequence,
 		sentPrevSequence:         startSequence,
->>>>>>> 3726b7d1
 		evLogger:                 evLogger,
 
 		fset:   fset,
